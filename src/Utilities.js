<<<<<<< HEAD
import {proxy as ElementProxy} from './Environment/Element.js';
import {proxy as NodeProxy} from './Environment/Node.js';
=======
/**
 * @license
 * Copyright (c) 2016 The Polymer Project Authors. All rights reserved.
 * This code may only be used under the BSD style license found at http://polymer.github.io/LICENSE.txt
 * The complete set of authors may be found at http://polymer.github.io/AUTHORS.txt
 * The complete set of contributors may be found at http://polymer.github.io/CONTRIBUTORS.txt
 * Code distributed by Google as part of the polymer project is also
 * subject to an additional IP rights grant found at http://polymer.github.io/PATENTS.txt
 */
>>>>>>> e1939960

const reservedTagList = new Set([
  'annotation-xml',
  'color-profile',
  'font-face',
  'font-face-src',
  'font-face-uri',
  'font-face-format',
  'font-face-name',
  'missing-glyph',
]);

/**
 * @param {string} localName
 * @returns {boolean}
 */
export function isValidCustomElementName(localName) {
  const reserved = reservedTagList.has(localName);
  const validForm = /^[a-z][.0-9_a-z]*-[\-.0-9_a-z]*$/.test(localName);
  return !reserved && validForm;
}

// Note, IE11 doesn't have `document.contains`.
const nativeContains = document.contains ? document.contains.bind(document) :
  document.documentElement.contains.bind(document.documentElement);

/**
 * @param {!Node} node
 * @return {boolean}
 */
export function isConnected(node) {
  // Use `Node#isConnected`, if defined.
  const nativeValue = NodeProxy.isConnected(node);
  if (nativeValue !== undefined) {
    return nativeValue;
  }
  // Optimization: It's significantly faster here to try to use `contains`,
  // especially on Edge/IE/
  if (nativeContains(node)) {
    return true;
  }
  /** @type {?Node|undefined} */
  let current = node;
  while (current && !(current.__CE_isImportDocument || current instanceof Document)) {
    current = NodeProxy.parentNode(current) || (window.ShadowRoot && current instanceof ShadowRoot ? current.host : undefined);
  }
  return !!(current && (current.__CE_isImportDocument || current instanceof Document));
}

/**
 * @param {!Node} root
 * @param {!Node} start
 * @return {?Node}
 */
function nextSiblingOrAncestorSibling(root, start) {
  let node = start;
  while (node && node !== root && !NodeProxy.nextSibling(node)) {
    node = NodeProxy.parentNode(node);
  }
  return (!node || node === root) ? null : NodeProxy.nextSibling(node);
}

/**
 * @param {!Node} root
 * @param {!Node} start
 * @return {?Node}
 */
function nextNode(root, start) {
  return NodeProxy.firstChild(start) || nextSiblingOrAncestorSibling(root, start);
}

/**
 * @param {!Node} root
 * @param {!function(!Element)} callback
 * @param {!Set<!Node>=} visitedImports
 */
export function walkDeepDescendantElements(root, callback, visitedImports) {
  let node = root;
  while (node) {
    if (NodeProxy.nodeType(node) === Node.ELEMENT_NODE) {
      const element = /** @type {!Element} */(node);

      callback(element);

      const localName = ElementProxy.localName(element);
      if (localName === 'link' && ElementProxy.getAttribute(element, 'rel') === 'import') {
        // If this import (polyfilled or not) has it's root node available,
        // walk it.
        const importNode = /** @type {!Node} */ (element.import);
        if (visitedImports === undefined) {
          visitedImports = new Set();
        }
        if (importNode instanceof Node && !visitedImports.has(importNode)) {
          // Prevent multiple walks of the same import root.
          visitedImports.add(importNode);

          for (let child = NodeProxy.firstChild(importNode); child; child = NodeProxy.nextSibling(child)) {
            walkDeepDescendantElements(child, callback, visitedImports);
          }
        }

        // Ignore descendants of import links to prevent attempting to walk the
        // elements created by the HTML Imports polyfill that we just walked
        // above.
        node = nextSiblingOrAncestorSibling(root, element);
        continue;
      } else if (localName === 'template') {
        // Ignore descendants of templates. There shouldn't be any descendants
        // because they will be moved into `.content` during construction in
        // browsers that support template but, in case they exist and are still
        // waiting to be moved by a polyfill, they will be ignored.
        node = nextSiblingOrAncestorSibling(root, element);
        continue;
      }

      // Walk shadow roots.
      const shadowRoot = element.__CE_shadowRoot;
      if (shadowRoot) {
        for (let child = NodeProxy.firstChild(shadowRoot); child; child = NodeProxy.nextSibling(child)) {
          walkDeepDescendantElements(child, callback, visitedImports);
        }
      }
    }

    node = nextNode(root, node);
  }
}

/**
 * Used to suppress Closure's "Modifying the prototype is only allowed if the
 * constructor is in the same scope" warning without using
 * `@suppress {newCheckTypes, duplicate}` because `newCheckTypes` is too broad.
 *
 * @param {!Object} destination
 * @param {string} name
 * @param {*} value
 */
export function setPropertyUnchecked(destination, name, value) {
  destination[name] = value;
}<|MERGE_RESOLUTION|>--- conflicted
+++ resolved
@@ -1,7 +1,3 @@
-<<<<<<< HEAD
-import {proxy as ElementProxy} from './Environment/Element.js';
-import {proxy as NodeProxy} from './Environment/Node.js';
-=======
 /**
  * @license
  * Copyright (c) 2016 The Polymer Project Authors. All rights reserved.
@@ -11,7 +7,13 @@
  * Code distributed by Google as part of the polymer project is also
  * subject to an additional IP rights grant found at http://polymer.github.io/PATENTS.txt
  */
->>>>>>> e1939960
+
+import {proxy as ElementProxy} from './Environment/Element.js';
+import {proxy as HTMLElementProxy} from './Environment/HTMLElement.js';
+import {
+  descriptors as NodeDesc,
+  proxy as NodeProxy,
+} from './Environment/Node.js';
 
 const reservedTagList = new Set([
   'annotation-xml',
@@ -34,9 +36,10 @@
   return !reserved && validForm;
 }
 
-// Note, IE11 doesn't have `document.contains`.
-const nativeContains = document.contains ? document.contains.bind(document) :
-  document.documentElement.contains.bind(document.documentElement);
+// Note, in IE11 `#contains` is on HTMLElement instead of Node.
+const nativeDocumentContains = NodeDesc.contains ?
+    (node) => NodeProxy.contains(document, node) :
+    (node) => HTMLElementProxy.contains(document.documentElement, node);
 
 /**
  * @param {!Node} node
@@ -49,8 +52,8 @@
     return nativeValue;
   }
   // Optimization: It's significantly faster here to try to use `contains`,
-  // especially on Edge/IE/
-  if (nativeContains(node)) {
+  // especially on Edge/IE.
+  if (nativeDocumentContains(node)) {
     return true;
   }
   /** @type {?Node|undefined} */
