<<<<<<< HEAD
import {proxy as DocumentProxy} from '../Environment/Document.js';
import {
  descriptors as NodeDesc,
  proto as NodeProto,
  proxy as NodeProxy,
} from '../Environment/Node.js';
=======
/**
 * @license
 * Copyright (c) 2016 The Polymer Project Authors. All rights reserved.
 * This code may only be used under the BSD style license found at http://polymer.github.io/LICENSE.txt
 * The complete set of authors may be found at http://polymer.github.io/AUTHORS.txt
 * The complete set of contributors may be found at http://polymer.github.io/CONTRIBUTORS.txt
 * Code distributed by Google as part of the polymer project is also
 * subject to an additional IP rights grant found at http://polymer.github.io/PATENTS.txt
 */

import Native from './Native.js';
>>>>>>> e1939960
import CustomElementInternals from '../CustomElementInternals.js';
import * as Utilities from '../Utilities.js';

/**
 * @param {!CustomElementInternals} internals
 */
export default function(internals) {
  // `Node#nodeValue` is implemented on `Attr`.
  // `Node#textContent` is implemented on `Attr`, `Element`.

  Utilities.setPropertyUnchecked(NodeProto, 'insertBefore',
    /**
     * @this {Node}
     * @param {!Node} node
     * @param {?Node} refNode
     * @return {!Node}
     */
    function(node, refNode) {
      if (node instanceof DocumentFragment) {
        const insertedNodes = Array.prototype.slice.apply(NodeProxy.childNodes(node));
        const nativeResult = NodeProxy.insertBefore(this, node, refNode);

        // DocumentFragments can't be connected, so `disconnectTree` will never
        // need to be called on a DocumentFragment's children after inserting it.

        if (Utilities.isConnected(this)) {
          for (let i = 0; i < insertedNodes.length; i++) {
            internals.connectTree(insertedNodes[i]);
          }
        }

        return nativeResult;
      }

      const nodeWasConnected = Utilities.isConnected(node);
      const nativeResult = NodeProxy.insertBefore(this, node, refNode);

      if (nodeWasConnected) {
        internals.disconnectTree(node);
      }

      if (Utilities.isConnected(this)) {
        internals.connectTree(node);
      }

      return nativeResult;
    });

  Utilities.setPropertyUnchecked(NodeProto, 'appendChild',
    /**
     * @this {Node}
     * @param {!Node} node
     * @return {!Node}
     */
    function(node) {
      if (node instanceof DocumentFragment) {
        const insertedNodes = Array.prototype.slice.apply(NodeProxy.childNodes(node));
        const nativeResult = NodeProxy.appendChild(this, node);

        // DocumentFragments can't be connected, so `disconnectTree` will never
        // need to be called on a DocumentFragment's children after inserting it.

        if (Utilities.isConnected(this)) {
          for (let i = 0; i < insertedNodes.length; i++) {
            internals.connectTree(insertedNodes[i]);
          }
        }

        return nativeResult;
      }

      const nodeWasConnected = Utilities.isConnected(node);
      const nativeResult = NodeProxy.appendChild(this, node);

      if (nodeWasConnected) {
        internals.disconnectTree(node);
      }

      if (Utilities.isConnected(this)) {
        internals.connectTree(node);
      }

      return nativeResult;
    });

  Utilities.setPropertyUnchecked(NodeProto, 'cloneNode',
    /**
     * @this {Node}
     * @param {boolean=} deep
     * @return {!Node}
     */
    function(deep) {
<<<<<<< HEAD
      const clone = NodeProxy.cloneNode(this, deep);
=======
      const clone = Native.Node_cloneNode.call(this, !!deep);
>>>>>>> e1939960
      // Only create custom elements if this element's owner document is
      // associated with the registry.
      if (!NodeProxy.ownerDocument(this).__CE_hasRegistry) {
        internals.patchTree(clone);
      } else {
        internals.patchAndUpgradeTree(clone);
      }
      return clone;
    });

  Utilities.setPropertyUnchecked(NodeProto, 'removeChild',
    /**
     * @this {Node}
     * @param {!Node} node
     * @return {!Node}
     */
    function(node) {
      const nodeWasConnected = Utilities.isConnected(node);
      const nativeResult = NodeProxy.removeChild(this, node);

      if (nodeWasConnected) {
        internals.disconnectTree(node);
      }

      return nativeResult;
    });

  Utilities.setPropertyUnchecked(NodeProto, 'replaceChild',
    /**
     * @this {Node}
     * @param {!Node} nodeToInsert
     * @param {!Node} nodeToRemove
     * @return {!Node}
     */
    function(nodeToInsert, nodeToRemove) {
      if (nodeToInsert instanceof DocumentFragment) {
        const insertedNodes = Array.prototype.slice.apply(NodeProxy.childNodes(nodeToInsert));
        const nativeResult = NodeProxy.replaceChild(this, nodeToInsert, nodeToRemove);

        // DocumentFragments can't be connected, so `disconnectTree` will never
        // need to be called on a DocumentFragment's children after inserting it.

        if (Utilities.isConnected(this)) {
          internals.disconnectTree(nodeToRemove);
          for (let i = 0; i < insertedNodes.length; i++) {
            internals.connectTree(insertedNodes[i]);
          }
        }

        return nativeResult;
      }

      const nodeToInsertWasConnected = Utilities.isConnected(nodeToInsert);
      const nativeResult = NodeProxy.replaceChild(this, nodeToInsert, nodeToRemove);
      const thisIsConnected = Utilities.isConnected(this);

      if (thisIsConnected) {
        internals.disconnectTree(nodeToRemove);
      }

      if (nodeToInsertWasConnected) {
        internals.disconnectTree(nodeToInsert);
      }

      if (thisIsConnected) {
        internals.connectTree(nodeToInsert);
      }

      return nativeResult;
    });


  function patch_textContent(destination, baseDescriptor) {
    Object.defineProperty(destination, 'textContent', {
      enumerable: baseDescriptor.enumerable,
      configurable: true,
      get: baseDescriptor.get,
      set: /** @this {Node} */ function(assignedValue) {
        // If this is a text node then there are no nodes to disconnect.
        if (NodeProxy.nodeType(this) === Node.TEXT_NODE) {
          baseDescriptor.set.call(this, assignedValue);
          return;
        }

        let removedNodes = undefined;
        // Checking for `firstChild` is faster than reading `childNodes.length`
        // to compare with 0.
        if (NodeProxy.firstChild(this)) {
          // Using `childNodes` is faster than `children`, even though we only
          // care about elements.
          const childNodes = NodeProxy.childNodes(this);
          const childNodesLength = childNodes.length;
          if (childNodesLength > 0 && Utilities.isConnected(this)) {
            // Copying an array by iterating is faster than using slice.
            removedNodes = new Array(childNodesLength);
            for (let i = 0; i < childNodesLength; i++) {
              removedNodes[i] = childNodes[i];
            }
          }
        }

        baseDescriptor.set.call(this, assignedValue);

        if (removedNodes) {
          for (let i = 0; i < removedNodes.length; i++) {
            internals.disconnectTree(removedNodes[i]);
          }
        }
      },
    });
  }

  if (NodeDesc.textContent && NodeDesc.textContent.get) {
    patch_textContent(NodeProto, NodeDesc.textContent);
  } else {
    internals.addNodePatch(function(element) {
      patch_textContent(element, {
        enumerable: true,
        configurable: true,
        // NOTE: This implementation of the `textContent` getter assumes that
        // text nodes' `textContent` getter will not be patched.
        get: /** @this {Node} */ function() {
          /** @type {!Array<string>} */
          const parts = [];

<<<<<<< HEAD
          const childNodes = NodeProxy.childNodes(this);
          for (let i = 0; i < childNodes.length; i++) {
            parts.push(childNodes[i].textContent);
=======
          for (let i = 0; i < this.childNodes.length; i++) {
            const childNode = this.childNodes[i];
            if (childNode.nodeType === Node.COMMENT_NODE) {
              continue;
            }
            parts.push(childNode.textContent);
>>>>>>> e1939960
          }

          return parts.join('');
        },
        set: /** @this {Node} */ function(assignedValue) {
          let child;
          while (child = NodeProxy.firstChild(this)) {
            NodeProxy.removeChild(this, child);
          }
<<<<<<< HEAD
          NodeProxy.appendChild(this, DocumentProxy.createTextNode(document, assignedValue));
=======
          // `textContent = null | undefined | ''` does not result in
          // a TextNode childNode
          if (assignedValue != null && assignedValue !== '') {
            Native.Node_appendChild.call(this, document.createTextNode(assignedValue));
          }
>>>>>>> e1939960
        },
      });
    });
  }
};<|MERGE_RESOLUTION|>--- conflicted
+++ resolved
@@ -1,11 +1,3 @@
-<<<<<<< HEAD
-import {proxy as DocumentProxy} from '../Environment/Document.js';
-import {
-  descriptors as NodeDesc,
-  proto as NodeProto,
-  proxy as NodeProxy,
-} from '../Environment/Node.js';
-=======
 /**
  * @license
  * Copyright (c) 2016 The Polymer Project Authors. All rights reserved.
@@ -16,8 +8,13 @@
  * subject to an additional IP rights grant found at http://polymer.github.io/PATENTS.txt
  */
 
-import Native from './Native.js';
->>>>>>> e1939960
+import {proxy as DocumentProxy} from '../Environment/Document.js';
+import {
+  descriptors as NodeDesc,
+  proto as NodeProto,
+  proxy as NodeProxy,
+} from '../Environment/Node.js';
+
 import CustomElementInternals from '../CustomElementInternals.js';
 import * as Utilities from '../Utilities.js';
 
@@ -110,11 +107,7 @@
      * @return {!Node}
      */
     function(deep) {
-<<<<<<< HEAD
-      const clone = NodeProxy.cloneNode(this, deep);
-=======
-      const clone = Native.Node_cloneNode.call(this, !!deep);
->>>>>>> e1939960
+      const clone = NodeProxy.cloneNode(this, !!deep);
       // Only create custom elements if this element's owner document is
       // associated with the registry.
       if (!NodeProxy.ownerDocument(this).__CE_hasRegistry) {
@@ -240,18 +233,16 @@
           /** @type {!Array<string>} */
           const parts = [];
 
-<<<<<<< HEAD
           const childNodes = NodeProxy.childNodes(this);
           for (let i = 0; i < childNodes.length; i++) {
-            parts.push(childNodes[i].textContent);
-=======
-          for (let i = 0; i < this.childNodes.length; i++) {
-            const childNode = this.childNodes[i];
-            if (childNode.nodeType === Node.COMMENT_NODE) {
+            const childNode = childNodes[i];
+            if (NodeProxy.nodeType(childNode) === Node.COMMENT_NODE) {
               continue;
             }
-            parts.push(childNode.textContent);
->>>>>>> e1939960
+            const textContent = NodeProxy.textContent(childNode);
+            if (textContent) {
+              parts.push(textContent);
+            }
           }
 
           return parts.join('');
@@ -261,15 +252,11 @@
           while (child = NodeProxy.firstChild(this)) {
             NodeProxy.removeChild(this, child);
           }
-<<<<<<< HEAD
-          NodeProxy.appendChild(this, DocumentProxy.createTextNode(document, assignedValue));
-=======
           // `textContent = null | undefined | ''` does not result in
           // a TextNode childNode
           if (assignedValue != null && assignedValue !== '') {
-            Native.Node_appendChild.call(this, document.createTextNode(assignedValue));
-          }
->>>>>>> e1939960
+            NodeProxy.appendChild(this, DocumentProxy.createTextNode(document, assignedValue));
+          }
         },
       });
     });
