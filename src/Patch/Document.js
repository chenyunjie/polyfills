--- conflicted
+++ resolved
@@ -31,24 +31,16 @@
       if (this.__CE_hasRegistry) {
         const definition = internals.localNameToDefinition(localName);
         if (definition) {
-<<<<<<< HEAD
-          const element = new (definition.constructor)();
+          const element = new (definition.constructorFunction)();
           internals.popCEReactionsQueue();
           return element;
-=======
-          return new (definition.constructorFunction)();
->>>>>>> e1939960
         }
       }
 
       const result = /** @type {!Element} */
         (Native.Document_createElement.call(this, localName));
-<<<<<<< HEAD
-      internals.patch(result);
+      internals.patchElement(result);
       internals.popCEReactionsQueue();
-=======
-      internals.patchElement(result);
->>>>>>> e1939960
       return result;
     });
 
@@ -60,13 +52,9 @@
      * @return {!Node}
      */
     function(node, deep) {
-<<<<<<< HEAD
       internals.pushCEReactionsQueue();
 
-      const clone = Native.Document_importNode.call(this, node, deep);
-=======
       const clone = /** @type {!Node} */ (Native.Document_importNode.call(this, node, !!deep));
->>>>>>> e1939960
       // Only create custom elements if this document is associated with the registry.
       if (!this.__CE_hasRegistry) {
         internals.patchTree(clone);
@@ -94,24 +82,16 @@
       if (this.__CE_hasRegistry && (namespace === null || namespace === NS_HTML)) {
         const definition = internals.localNameToDefinition(localName);
         if (definition) {
-<<<<<<< HEAD
-          const element = new (definition.constructor)();
+          const element = new (definition.constructorFunction)();
           internals.popCEReactionsQueue();
           return element;
-=======
-          return new (definition.constructorFunction)();
->>>>>>> e1939960
         }
       }
 
       const result = /** @type {!Element} */
         (Native.Document_createElementNS.call(this, namespace, localName));
-<<<<<<< HEAD
-      internals.patch(result);
+      internals.patchElement(result);
       internals.popCEReactionsQueue();
-=======
-      internals.patchElement(result);
->>>>>>> e1939960
       return result;
     });
 
