import Native from './Native.js';
import CustomElementInternals from '../CustomElementInternals.js';
import CEState from '../CustomElementState.js';
import * as Utilities from '../Utilities.js';

import PatchParentNode from './Interface/ParentNode.js';
import PatchChildNode from './Interface/ChildNode.js';

/**
 * @param {!CustomElementInternals} internals
 */
export default function(internals) {
  if (Native.Element_attachShadow) {
    Utilities.setPropertyUnchecked(Element.prototype, 'attachShadow',
      /**
       * @this {Element}
       * @param {!{mode: string}} init
       * @return {ShadowRoot}
       */
      function(init) {
        const shadowRoot = Native.Element_attachShadow.call(this, init);
        this.__CE_shadowRoot = shadowRoot;
        return shadowRoot;
      });
  }


  function patch_innerHTML(destination, baseDescriptor) {
    Object.defineProperty(destination, 'innerHTML', {
      enumerable: baseDescriptor.enumerable,
      configurable: true,
      get: baseDescriptor.get,
      set: /** @this {Element} */ function(htmlString) {
        internals.pushCEReactionsQueue();

        // NOTE: In IE11, when using the native `innerHTML` setter, all nodes
        // that were previously descendants of the context element have all of
        // their children removed as part of the set - the entire subtree is
        // 'disassembled'. This work around walks the subtree *before* using the
        // native setter.
        if (Utilities.isConnected(this)) {
          Utilities.walkDeepDescendantElements(this, element => {
            if (element !== this && element.__CE_state === CEState.custom) {
              internals.disconnectedCallback(element);
            }
          });
        }

        baseDescriptor.set.call(this, htmlString);

        // Only create custom elements if this element's owner document is
        // associated with the registry.
        if (!this.ownerDocument.__CE_hasRegistry) {
          internals.patchTree(this);
        } else {
          internals.patchAndUpgradeTree(this);
        }

        internals.popCEReactionsQueue();
        return htmlString;
      },
    });
  }

  if (Native.Element_innerHTML && Native.Element_innerHTML.get) {
    patch_innerHTML(Element.prototype, Native.Element_innerHTML);
  } else if (Native.HTMLElement_innerHTML && Native.HTMLElement_innerHTML.get) {
    patch_innerHTML(HTMLElement.prototype, Native.HTMLElement_innerHTML);
  } else {

    internals.addPatch(function(element) {
      patch_innerHTML(element, {
        enumerable: true,
        configurable: true,
        // Implements getting `innerHTML` by performing an unpatched `cloneNode`
        // of the element and returning the resulting element's `innerHTML`.
        // TODO: Is this too expensive?
        get: /** @this {Element} */ function() {
          return Native.Node_cloneNode.call(this, true).innerHTML;
        },
        // Implements setting `innerHTML` by creating an unpatched element,
        // setting `innerHTML` of that element and replacing the target
        // element's children with those of the unpatched element.
        set: /** @this {Element} */ function(assignedValue) {
          // NOTE: re-route to `content` for `template` elements.
          // We need to do this because `template.appendChild` does not
          // route into `template.content`.
          const isTemplate = (this.localName === 'template');
          /** @type {!Node} */
          const content = isTemplate ? (/** @type {!HTMLTemplateElement} */
            (this)).content : this;
          /** @type {!Node} */
          const rawElement = Native.Document_createElementNS.call(document,
              this.namespaceURI, this.localName);
          rawElement.innerHTML = assignedValue;

          while (content.childNodes.length > 0) {
            Native.Node_removeChild.call(content, content.childNodes[0]);
          }
          const container = isTemplate ? rawElement.content : rawElement;
          while (container.childNodes.length > 0) {
            Native.Node_appendChild.call(content, container.childNodes[0]);
          }
        },
      });
    });
  }


  Utilities.setPropertyUnchecked(Element.prototype, 'setAttribute',
    /**
     * @this {Element}
     * @param {string} name
     * @param {string} newValue
     */
    function(name, newValue) {
      // Fast path for non-custom elements.
      if (this.__CE_state !== CEState.custom) {
        return Native.Element_setAttribute.call(this, name, newValue);
      }

      internals.pushCEReactionsQueue();

      const oldValue = Native.Element_getAttribute.call(this, name);
      Native.Element_setAttribute.call(this, name, newValue);
      newValue = Native.Element_getAttribute.call(this, name);
      internals.attributeChangedCallback(this, name, oldValue, newValue, null);

      internals.popCEReactionsQueue();
    });

  Utilities.setPropertyUnchecked(Element.prototype, 'setAttributeNS',
    /**
     * @this {Element}
     * @param {?string} namespace
     * @param {string} name
     * @param {string} newValue
     */
    function(namespace, name, newValue) {
      // Fast path for non-custom elements.
      if (this.__CE_state !== CEState.custom) {
        return Native.Element_setAttributeNS.call(this, namespace, name, newValue);
      }

      internals.pushCEReactionsQueue();

      const oldValue = Native.Element_getAttributeNS.call(this, namespace, name);
      Native.Element_setAttributeNS.call(this, namespace, name, newValue);
      newValue = Native.Element_getAttributeNS.call(this, namespace, name);
      internals.attributeChangedCallback(this, name, oldValue, newValue, namespace);

      internals.popCEReactionsQueue();
    });

  Utilities.setPropertyUnchecked(Element.prototype, 'removeAttribute',
    /**
     * @this {Element}
     * @param {string} name
     */
    function(name) {
      // Fast path for non-custom elements.
      if (this.__CE_state !== CEState.custom) {
        return Native.Element_removeAttribute.call(this, name);
      }

      internals.pushCEReactionsQueue();

      const oldValue = Native.Element_getAttribute.call(this, name);
      Native.Element_removeAttribute.call(this, name);
      if (oldValue !== null) {
        internals.attributeChangedCallback(this, name, oldValue, null, null);
      }

      internals.popCEReactionsQueue();
    });

  Utilities.setPropertyUnchecked(Element.prototype, 'removeAttributeNS',
    /**
     * @this {Element}
     * @param {?string} namespace
     * @param {string} name
     */
    function(namespace, name) {
      // Fast path for non-custom elements.
      if (this.__CE_state !== CEState.custom) {
        return Native.Element_removeAttributeNS.call(this, namespace, name);
      }

      internals.pushCEReactionsQueue();

      const oldValue = Native.Element_getAttributeNS.call(this, namespace, name);
      Native.Element_removeAttributeNS.call(this, namespace, name);
      // In older browsers, `Element#getAttributeNS` may return the empty string
      // instead of null if the attribute does not exist. For details, see;
      // https://developer.mozilla.org/en-US/docs/Web/API/Element/getAttributeNS#Notes
      const newValue = Native.Element_getAttributeNS.call(this, namespace, name);
      if (oldValue !== newValue) {
        internals.attributeChangedCallback(this, name, oldValue, newValue, namespace);
      }

      internals.popCEReactionsQueue();
    });


  function patch_insertAdjacentElement(destination, baseMethod) {
    Utilities.setPropertyUnchecked(destination, 'insertAdjacentElement',
      /**
       * @this {Element}
       * @param {string} position
       * @param {!Element} element
       * @return {?Element}
       */
<<<<<<< HEAD
      function(where, element) {
        internals.pushCEReactionsQueue();

=======
      function(position, element) {
>>>>>>> 7f4b0c9b
        const wasConnected = Utilities.isConnected(element);
        const insertedElement = /** @type {!Element} */
          (baseMethod.call(this, position, element));

        if (wasConnected) {
          internals.disconnectTree(element);
        }

        if (Utilities.isConnected(insertedElement)) {
          internals.connectTree(element);
        }

        internals.popCEReactionsQueue();
        return insertedElement;
      });
  }

  if (Native.HTMLElement_insertAdjacentElement) {
    patch_insertAdjacentElement(HTMLElement.prototype, Native.HTMLElement_insertAdjacentElement);
  } else if (Native.Element_insertAdjacentElement) {
    patch_insertAdjacentElement(Element.prototype, Native.Element_insertAdjacentElement);
  } else {
    console.warn('Custom Elements: `Element#insertAdjacentElement` was not patched.');
  }


  function patch_insertAdjacentHTML(destination, baseMethod) {
    /**
     * Patches and upgrades all nodes which are siblings between `start`
     * (inclusive) and `end` (exclusive). If `end` is `null`, then all siblings
     * following `start` will be patched and upgraded.
     * @param {!Node} start
     * @param {?Node} end
     */
    function upgradeNodesInRange(start, end) {
      const nodes = [];
      for (let node = start; node !== end; node = node.nextSibling) {
        nodes.push(node);
      }
      for (let i = 0; i < nodes.length; i++) {
        internals.patchAndUpgradeTree(nodes[i]);
      }
    }

    Utilities.setPropertyUnchecked(destination, 'insertAdjacentHTML',
      /**
       * @this {Element}
       * @param {string} position
       * @param {string} text
       */
      function(position, text) {
        position = position.toLowerCase();

        if (position === "beforebegin") {
          const marker = this.previousSibling;
          baseMethod.call(this, position, text);
          upgradeNodesInRange(
            /** @type {!Node} */ (marker || this.parentNode.firstChild), this);
        } else if (position === "afterbegin") {
          const marker = this.firstChild;
          baseMethod.call(this, position, text);
          upgradeNodesInRange(/** @type {!Node} */ (this.firstChild), marker);
        } else if (position === "beforeend") {
          const marker = this.lastChild;
          baseMethod.call(this, position, text);
          upgradeNodesInRange(marker || this.firstChild, null);
        } else if (position === "afterend") {
          const marker = this.nextSibling;
          baseMethod.call(this, position, text);
          upgradeNodesInRange(/** @type {!Node} */ (this.nextSibling), marker);
        } else {
          throw new SyntaxError(`The value provided (${String(position)}) is ` +
            "not one of 'beforebegin', 'afterbegin', 'beforeend', or 'afterend'.");
        }
      });
  }

  if (Native.HTMLElement_insertAdjacentHTML) {
    patch_insertAdjacentHTML(HTMLElement.prototype, Native.HTMLElement_insertAdjacentHTML);
  } else if (Native.Element_insertAdjacentHTML) {
    patch_insertAdjacentHTML(Element.prototype, Native.Element_insertAdjacentHTML);
  } else {
    console.warn('Custom Elements: `Element#insertAdjacentHTML` was not patched.');
  }


  PatchParentNode(internals, Element.prototype, {
    prepend: Native.Element_prepend,
    append: Native.Element_append,
  });

  PatchChildNode(internals, Element.prototype, {
    before: Native.Element_before,
    after: Native.Element_after,
    replaceWith: Native.Element_replaceWith,
    remove: Native.Element_remove,
  });
};<|MERGE_RESOLUTION|>--- conflicted
+++ resolved
@@ -210,13 +210,9 @@
        * @param {!Element} element
        * @return {?Element}
        */
-<<<<<<< HEAD
-      function(where, element) {
+      function(position, element) {
         internals.pushCEReactionsQueue();
 
-=======
-      function(position, element) {
->>>>>>> 7f4b0c9b
         const wasConnected = Utilities.isConnected(element);
         const insertedElement = /** @type {!Element} */
           (baseMethod.call(this, position, element));
@@ -268,6 +264,8 @@
        * @param {string} text
        */
       function(position, text) {
+        internals.pushCEReactionsQueue();
+
         position = position.toLowerCase();
 
         if (position === "beforebegin") {
@@ -291,6 +289,8 @@
           throw new SyntaxError(`The value provided (${String(position)}) is ` +
             "not one of 'beforebegin', 'afterbegin', 'beforeend', or 'afterend'.");
         }
+
+        internals.popCEReactionsQueue();
       });
   }
 
