--- conflicted
+++ resolved
@@ -1,8 +1,3 @@
-<<<<<<< HEAD
-import {proxy as DocumentProxy} from './Environment/Document.js';
-import {constructor as MutationObserverCtor, proxy as MutationObserverProxy} from './Environment/MutationObserver.js';
-import {proxy as MutationRecordProxy} from './Environment/MutationRecord.js';
-=======
 /**
  * @license
  * Copyright (c) 2016 The Polymer Project Authors. All rights reserved.
@@ -13,7 +8,10 @@
  * subject to an additional IP rights grant found at http://polymer.github.io/PATENTS.txt
  */
 
->>>>>>> e1939960
+import {proxy as DocumentProxy} from './Environment/Document.js';
+import {constructor as MutationObserverCtor, proxy as MutationObserverProxy} from './Environment/MutationObserver.js';
+import {proxy as MutationRecordProxy} from './Environment/MutationRecord.js';
+
 import CustomElementInternals from './CustomElementInternals.js';
 
 export default class DocumentConstructionObserver {
