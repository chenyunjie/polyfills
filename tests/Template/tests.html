<!doctype html>
<!--
    @license
    Copyright (c) 2014 The Polymer Project Authors. All rights reserved.
    This code may only be used under the BSD style license found at http://polymer.github.io/LICENSE.txt
    The complete set of authors may be found at http://polymer.github.io/AUTHORS.txt
    The complete set of contributors may be found at http://polymer.github.io/CONTRIBUTORS.txt
    Code distributed by Google as part of the polymer project is also
    subject to an additional IP rights grant found at http://polymer.github.io/PATENTS.txt
-->
<html>
  <head>
    <title>Template Test</title>
    <script src="../../src/Template/Template.js"></script>
    <script src="../../../web-component-tester/browser.js"></script>
  </head>
  <body>
    <style>
      .container {
        display: flex;
      }
      .container > *{
        flex: 1;
      }
    </style>

    <div class="container">
      <template>
        <span id="content">Hello World!</span>
      </template>
    </div>

    <script>
      suite('Template', function() {
        var template;
        suiteSetup(function() {
          template = document.querySelector('template');
        });

        test('content', function() {
          assert.equal(template.childNodes.length, 0, 'template children evacipated');
          assert.isDefined(template.content, 'template content exists');
          assert.equal(template.content.childNodes.length, 3, 'template content has expected number of nodes');
          var content = document.querySelector('#content');
          assert.isNull(content, 'template content not in document');
        });

        test('stamping', function() {
          document.body.appendChild(document.importNode(template.content, true));
          content = document.querySelector('#content');
          assert.isDefined(content, 'template content stamped into document');
        });

        test('innerHTML', function() {
          var imp = document.createElement('template');
          assert.equal(imp.innerHTML, '');
          var s = 'pre<div>Hi</div><div>Bye</div>post';
          imp.innerHTML = s;
          assert.equal(imp.innerHTML, s);
          assert.equal(imp.content.childNodes.length, 4);
          assert.equal(imp.content.firstChild.textContent, 'pre');
          s = 'foo';
          imp.innerHTML = s;
          assert.equal(imp.innerHTML, s);
          assert.equal(imp.content.childNodes.length, 1);
          assert.equal(imp.content.firstChild.textContent, s);

          s = '-<->-"-&-';
          var escaped = '-&lt;-&gt;-"-&amp;-';
          var div = document.createElement('div');
          imp.innerHTML = s;
          div.innerHTML = s;
          // innerHTML is properly escaped
          assert.equal(imp.innerHTML, escaped);
          assert.equal(imp.content.textContent, div.textContent);
        });

<<<<<<< HEAD
        test('No rendering', function() {
          var bcr = template.getBoundingClientRect();
          assert.equal(bcr.height, 0);
          assert.equal(bcr.width, 0);
        });
=======
        test('clone', function() {
          var imp = document.createElement('template');
          var s = '<div>Hi</div>';
          imp.innerHTML = s;
          var clone = imp.cloneNode();
          assert.notEqual(clone, imp, 'element is not cloned');
          assert.isDefined(clone.content, 'cloned template content dne');
          assert.equal(clone.content.childNodes.length, 0,
              'non-deep cloned template.content is not empty');
          var deepClone = imp.cloneNode(true);
          assert.equal(deepClone.content.childNodes.length, 1,
              'deep cloned template.content is empty');
          assert.notEqual(imp.content.firstChild, deepClone.content.firstChild,
              'cloned content is not different from source');
        });

        test('clone nested', function() {
          var imp = document.createElement('template');
          var s = 'a<template id="a">b<template id="b">c<template id="c">d</template></template></template>';
          imp.innerHTML = s;
          var clone = imp.cloneNode();
          assert.notEqual(clone, imp, 'element is not cloned');
          assert.isDefined(clone.content, 'cloned template content dne');
          assert.equal(clone.content.childNodes.length, 0,
              'non-deep cloned template.content is not empty');
          var deepClone = imp.cloneNode(true);
          assert.equal(deepClone.content.childNodes.length, 2,
              'deep cloned template.content is empty');
          assert.notEqual(imp.content.firstChild, deepClone.content.firstChild,
              'cloned content is not different from source');
          var nested = deepClone.content.lastChild;
          assert.isDefined(nested.content, 'nested cloned template content dne');
          assert.equal(nested.content.childNodes.length, 2,
              'deep cloned template.content is empty');
          nested = nested.content.lastChild;
          assert.isDefined(nested, 'nested cloned template content dne');
          assert.equal(nested.content.childNodes.length, 2,
              'deep cloned template.content is empty');
          nested = nested.content.lastChild;
          assert.isDefined(nested, 'nested cloned template content dne');
          assert.equal(nested.content.childNodes.length, 1,
              'deep cloned template.content is empty');
        });

        test('clone node containing templates', function() {
          var imp = document.createElement('div');
          var t = document.createElement('template');
          var s = 'a<template id="a">b<template id="b">c<template id="c">d</template></template></template>';
          t.innerHTML = s;
          imp.appendChild(t);
          var impClone = imp.cloneNode(true);
          var imp = imp.firstChild;
          var deepClone = impClone.firstChild;
          assert.equal(deepClone.content.childNodes.length, 2,
              'deep cloned template.content is empty');
          assert.notEqual(imp.content.firstChild, deepClone.content.firstChild,
              'cloned content is not different from source');
          var nested = deepClone.content.lastChild;
          assert.isDefined(nested.content, 'nested cloned template content dne');
          assert.equal(nested.content.childNodes.length, 2,
              'deep cloned template.content is empty');
          nested = nested.content.lastChild;
          assert.isDefined(nested, 'nested cloned template content dne');
          assert.equal(nested.content.childNodes.length, 2,
              'deep cloned template.content is empty');
          nested = nested.content.lastChild;
          assert.isDefined(nested, 'nested cloned template content dne');
          assert.equal(nested.content.childNodes.length, 1,
              'deep cloned template.content is empty');
        });

        test('importNode', function() {
          var imp = document.createElement('template');
          var s = '<div>Hi</div>';
          imp.innerHTML = s;
          var clone = document.importNode(imp, false);
          assert.notEqual(clone, imp, 'element is not cloned');
          assert.isDefined(clone.content, 'cloned template content dne');
          assert.equal(clone.content.childNodes.length, 0,
              'non-deep cloned template.content is not empty');
          var deepClone = document.importNode(imp, true);
          assert.equal(deepClone.content.childNodes.length, 1,
              'deep cloned template.content is empty');
          assert.notEqual(imp.content.firstChild, deepClone.content.firstChild,
              'cloned content is not different from source');
        });

        test('importNode: nested', function() {
          var imp = document.createElement('template');
          var s = 'a<template id="a">b<template id="b">c<template id="c">d</template></template></template>';
          imp.innerHTML = s;
          var clone = document.importNode(imp, false);
          assert.notEqual(clone, imp, 'element is not cloned');
          assert.isDefined(clone.content, 'cloned template content dne');
          assert.equal(clone.content.childNodes.length, 0,
              'non-deep cloned template.content is not empty');
          var deepClone = document.importNode(imp, true);
          assert.equal(deepClone.content.childNodes.length, 2,
              'deep cloned template.content is empty');
          assert.notEqual(imp.content.firstChild, deepClone.content.firstChild,
              'cloned content is not different from source');
          var nested = deepClone.content.lastChild;
          assert.isDefined(nested.content, 'nested cloned template content dne');
          assert.equal(nested.content.childNodes.length, 2,
              'deep cloned template.content is empty');
          nested = nested.content.lastChild;
          assert.isDefined(nested, 'nested cloned template content dne');
          assert.equal(nested.content.childNodes.length, 2,
              'deep cloned template.content is empty');
          nested = nested.content.lastChild;
          assert.isDefined(nested, 'nested cloned template content dne');
          assert.equal(nested.content.childNodes.length, 1,
              'deep cloned template.content is empty');
        });

        test('importNode: element containing nested templates', function() {
          var imp = document.createElement('div');
          var t = document.createElement('template');
          var s = 'a<template id="a">b<template id="b">c<template id="c">d</template></template></template>';
          t.innerHTML = s;
          imp.appendChild(t);
          var impClone = document.importNode(imp, true);
          imp = imp.firstChild;
          var deepClone = impClone.firstChild;
          assert.equal(deepClone.content.childNodes.length, 2,
              'deep cloned template.content is empty');
          assert.notEqual(imp.content.firstChild, deepClone.content.firstChild,
              'cloned content is not different from source');
          var nested = deepClone.content.lastChild;
          assert.isDefined(nested.content, 'nested cloned template content dne');
          assert.equal(nested.content.childNodes.length, 2,
              'deep cloned template.content is empty');
          nested = nested.content.lastChild;
          assert.isDefined(nested, 'nested cloned template content dne');
          assert.equal(nested.content.childNodes.length, 2,
              'deep cloned template.content is empty');
          nested = nested.content.lastChild;
          assert.isDefined(nested, 'nested cloned template content dne');
          assert.equal(nested.content.childNodes.length, 1,
              'deep cloned template.content is empty');
        });

        test('importNode: templates have proper owner document', function() {
          var doc = document.implementation.createHTMLDocument('');
          var imp = doc.createElement('div');
          var t = doc.createElement('template');
          var s = 'a<template id="a">b<template id="b">c<template id="c">d</template></template></template>';
          t.innerHTML = s;
          imp.appendChild(t);
          var impClone = document.importNode(imp, true);
          imp = imp.firstChild;
          var deepClone = impClone.firstChild;
          assert.notEqual(imp.ownerDocument, document);
          assert.equal(impClone.ownerDocument, document);
          assert.equal(deepClone.ownerDocument, document);
        });

>>>>>>> d72f57d8
      });
    </script>
  </body>
</html><|MERGE_RESOLUTION|>--- conflicted
+++ resolved
@@ -75,13 +75,12 @@
           assert.equal(imp.content.textContent, div.textContent);
         });
 
-<<<<<<< HEAD
         test('No rendering', function() {
           var bcr = template.getBoundingClientRect();
           assert.equal(bcr.height, 0);
           assert.equal(bcr.width, 0);
         });
-=======
+
         test('clone', function() {
           var imp = document.createElement('template');
           var s = '<div>Hi</div>';
@@ -239,7 +238,6 @@
           assert.equal(deepClone.ownerDocument, document);
         });
 
->>>>>>> d72f57d8
       });
     </script>
   </body>
