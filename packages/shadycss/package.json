{
  "name": "@webcomponents/shadycss",
  "version": "1.9.6",
  "description": "Polyfill for Scoped CSS",
  "main": "interface.js",
  "module": "interface.js",
  "repository": {
    "type": "git",
    "url": "https://github.com/webcomponents/polyfills.git",
    "directory": "packages/shadycss"
  },
  "bugs": "https://github.com/webcomponents/polyfills/issues?q=is%3Aissue+is%3Aopen+label%3A\"Package%3A+shadycss\"",
  "homepage": "https://github.com/webcomponents/polyfills/tree/master/packages/shadycss",
  "author": "The Polymer Project Authors (https://polymer.github.io/AUTHORS.txt)",
  "license": "BSD-3-Clause",
  "keywords": [
    "shady-css",
    "shadycss",
    "shadow-css",
    "shadowcss",
    "web-components",
    "webcomponents",
    "polyfill",
    "shim"
  ],
  "scripts": {
<<<<<<< HEAD
    "build": "gulp && npm run build:interface",
    "build:interface": "npm run clean:interface && tsc",
    "watch:interface": "npm run clean:interface && tsc --watch",
    "clean:interface": "rimraf interface.{js,map.js,d.ts} .tsbuildinfo",
=======
    "build": "gulp",
    "build:watch": "chokidar --initial 'src/**/*.js' -c 'npm run build'",
>>>>>>> 54f99c46
    "debug": "gulp debug",
    "lint": "eslint src entrypoints",
    "lint:interface": "(cd ts_src && eslint '**/*.ts')",
    "format:interface": "prettier --write 'ts_src/**/*.ts'",
    "size:interface": "npm run build:interface && rollup -c rollup.config.interface.js",
    "prepack": "npm run build"
  },
  "files": [
    "apply-shim.html",
    "apply-shim.min.js*",
    "custom-style-interface.html",
    "custom-style-interface.min.js*",
    "scoping-shim.min.js*",
    "entrypoints/**/*.js",
    "src/**/*.js",
    "externs/**/*.js",
    "interface.js",
    "interface.js.map",
    "interface.d.ts",
    "ts_src/**/*.ts"
  ],
  "devDependencies": {
    "@typescript-eslint/eslint-plugin": "^2.31.0",
    "@typescript-eslint/parser": "^2.31.0",
    "prettier": "^2.0.5",
    "rimraf": "^3.0.2",
    "rollup": "^2.8.0",
    "rollup-plugin-filesize": "^8.0.2",
    "rollup-plugin-terser": "^5.3.0",
    "rollup-stream": "=1.23.1",
    "typescript": "^3.8.3",
    "vinyl-buffer": "^1.0.1",
    "vinyl-source-stream": "^2.0.0"
  },
  "publishConfig": {
    "access": "public"
  }
}<|MERGE_RESOLUTION|>--- conflicted
+++ resolved
@@ -24,15 +24,10 @@
     "shim"
   ],
   "scripts": {
-<<<<<<< HEAD
     "build": "gulp && npm run build:interface",
     "build:interface": "npm run clean:interface && tsc",
-    "watch:interface": "npm run clean:interface && tsc --watch",
     "clean:interface": "rimraf interface.{js,map.js,d.ts} .tsbuildinfo",
-=======
-    "build": "gulp",
-    "build:watch": "chokidar --initial 'src/**/*.js' -c 'npm run build'",
->>>>>>> 54f99c46
+    "build:watch": "chokidar --initial 'src/**/*.js' 'ts_src/**/*.ts' -c 'npm run build'",
     "debug": "gulp debug",
     "lint": "eslint src entrypoints",
     "lint:interface": "(cd ts_src && eslint '**/*.ts')",
